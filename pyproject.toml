[tool.poetry]
name = "mad-prefect"
<<<<<<< HEAD
version = "1.0.0rc1"
=======
version = "1.0.0"
>>>>>>> c74aa932
description = ""
authors = ["MAIT DEV Pty Ltd <maitland@mait.dev>"]
readme = "README.md"

[tool.poetry.dependencies]
python = "~3.11"
prefect = ">=2.18,<3"
pandas = "^2.1.1"
sshfs = "^2024.6.0"
fsspec = "^2024.9.0"
duckdb = ">=0.9, <1.2"
pyarrow = "^17.0.0"
jsonlines = "^4.0.0"

[tool.poetry.group.dev.dependencies]
pytest = "^7.4.3"
pytest-asyncio = "^0.21.1"
ipykernel = "^6.29.4"
faker = "^27.0.0"
commitizen = "^3.29.1"

[build-system]
requires = ["poetry-core"]
build-backend = "poetry.core.masonry.api"

[tool.commitizen]
name = "cz_conventional_commits"
tag_format = "$version"
version_scheme = "pep440"
version_provider = "poetry"
update_changelog_on_bump = true<|MERGE_RESOLUTION|>--- conflicted
+++ resolved
@@ -1,10 +1,6 @@
 [tool.poetry]
 name = "mad-prefect"
-<<<<<<< HEAD
 version = "1.0.0rc1"
-=======
-version = "1.0.0"
->>>>>>> c74aa932
 description = ""
 authors = ["MAIT DEV Pty Ltd <maitland@mait.dev>"]
 readme = "README.md"
