--- conflicted
+++ resolved
@@ -11,12 +11,8 @@
 pandas = "^2.1.1"
 sshfs = "^2024.4.1"
 fsspec = "^2024.3.1"
-<<<<<<< HEAD
-duckdb = ">=0.9, <=0.10.2"
+duckdb = ">=0.9, <1.1"
 faker = "^26.0.0"
-=======
-duckdb = ">=0.9, <1.1"
->>>>>>> ed86f700
 
 [tool.poetry.group.dev.dependencies]
 pytest = "^7.4.3"
