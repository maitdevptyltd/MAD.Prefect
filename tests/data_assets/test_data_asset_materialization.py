--- conflicted
+++ resolved
@@ -760,7 +760,7 @@
     return await path_asset()
 
 
-<<<<<<< HEAD
+
 async def test_pydantic_model_asset():
     class PedanticChild(BaseModel):
         child_name: str
@@ -825,7 +825,7 @@
         assert child_model_data
         assert isinstance(child_model_data[0], str) and child_model_data[0] == "John"
         assert isinstance(child_model_data[1], float) and child_model_data[1] == 0.6667
-=======
+        
 async def test_module_function_asset_name():
     from tests.mad_data_test.dw import ferocious_penguins
     from tests.mad_data_test.dw.test_endpoint import dynamic_elephants
@@ -851,5 +851,4 @@
     assert isinstance(asset_2, DataAsset)
 
     assert asset_1.name == "tests.mad_data_test.dw.nested_assets.nested_asset_1"
-    assert asset_2.name == "tests.mad_data_test.dw.nested_assets.nested_asset_2"
->>>>>>> 49416965
+    assert asset_2.name == "tests.mad_data_test.dw.nested_assets.nested_asset_2"